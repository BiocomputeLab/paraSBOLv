#!/usr/bin/env python
"""
Demonstrate how to plot a GFF files
"""

from ast import literal_eval
import csv
from operator import itemgetter
import parasbolv as psv
import matplotlib.pyplot as plt
from collections import namedtuple

# Mapping from GFF annotation type to parasbolv glyph
gffsvgtype_map = {}
gffsvgtype_map['gene'] = 'CDS'
gffsvgtype_map['promoter'] = 'Promoter'
gffsvgtype_map['terminator'] = 'Terminator'
gffsvgtype_map['rbs'] = 'RibosomeEntrySite'

def load_part_list_from_gff (filename, chrom, type_map=gffsvgtype_map, region=None):
    # Load the GFF data
    gff = []
    data_reader = csv.reader(open(filename, 'r'), delimiter='\t')
    for row in data_reader:
        if len(row) == 9:
            cur_chrom = row[0]
            part_type = row[2]
            start_bp = int(row[3])
            end_bp = int(row[4])
            part_dir = row[6]
            part_attribs = {}
            split_attribs = row[8].split(';')
            part_name = None
            for attrib in split_attribs:
                # Find part attributes
                key_value = attrib.split('=')
                if len(key_value) == 2:
                    if key_value[0] == 'Name':
                        part_name = key_value[1]
                    elif key_value[0] == 'orientation':
                        part_attribs['orientation'] = key_value[1]
                    elif key_value[0] == 'user_parameters':
                        part_attribs['user_parameters'] = literal_eval(key_value[1])
                    elif key_value[0] == 'style_parameters':
                        part_attribs['style_parameters'] = literal_eval(key_value[1])
            if part_name != None and cur_chrom == chrom and part_type in type_map.keys():
                gff.append([part_name, type_map[part_type], part_dir, start_bp, end_bp, part_attribs])
    # Convert to part list for parasbolv
    part_list = []
    Part = namedtuple('part', ['glyph_type', 'orientation',  'user_parameters', 'style_parameters'])
    for gff_el in sorted(gff, key=itemgetter(3)):
        # Check for available elements and append to part list
<<<<<<< HEAD
        if len(gff_el[5]) == 0 or gff_el == None:
            part_list.append(Part(gff_el[1], 'forward', None, None))
=======
        if len(gff_el[5]) == 1:
            part_list.append([gff_el[1], 'forward', None, None])
>>>>>>> 8c1c5124
        else:
            orientation = 'forward'
            if 'orientation' in gff_el[5]:
                orientation = gff_el[5]['orientation']
<<<<<<< HEAD
            if len(gff_el[5]) == 2:
                part_list.append(Part(gff_el[1], orientation, gff_el[5]['user_parameters'], gff_el[5]['style_parameters']))
            else:
                if 'user_parameters' in gff_el[5]:
                    part_list.append(Part(gff_el[1], orientation, gff_el[5]['user_parameters'], None))
                else:
                    part_list.append(Part(gff_el[1], orientation, None, gff_el[5]['style_parameters']))
=======
            if len(gff_el[5]) == 3:
                part_list.append([gff_el[1], orientation, gff_el[5]['user_parameters'], gff_el[5]['style_parameters']])
            else:
                if 'user_parameters' in gff_el[5]:
                    part_list.append([gff_el[1], orientation, gff_el[5]['user_parameters'], None])
                else:
                    part_list.append([gff_el[1], orientation, None, gff_el[5]['style_parameters']])
>>>>>>> 8c1c5124

    return part_list

part_list = load_part_list_from_gff('./04_plot_gff.gff', 'chrom1', type_map=gffsvgtype_map)

renderer = psv.GlyphRenderer()

construct = psv.Construct(part_list, renderer)
fig, ax, baseline_start, baseline_end, bounds = construct.draw()
ax.plot([baseline_start[0], baseline_end[0]], [baseline_start[1], baseline_end[1]], color=(0,0,0), linewidth=1.5, zorder=0)

fig.savefig('04_plot_gff.pdf', transparent=True, dpi=300)
fig.savefig('04_plot_gff.jpg', dpi=300)
plt.show()
<|MERGE_RESOLUTION|>--- conflicted
+++ resolved
@@ -50,18 +50,13 @@
     Part = namedtuple('part', ['glyph_type', 'orientation',  'user_parameters', 'style_parameters'])
     for gff_el in sorted(gff, key=itemgetter(3)):
         # Check for available elements and append to part list
-<<<<<<< HEAD
         if len(gff_el[5]) == 0 or gff_el == None:
             part_list.append(Part(gff_el[1], 'forward', None, None))
-=======
-        if len(gff_el[5]) == 1:
-            part_list.append([gff_el[1], 'forward', None, None])
->>>>>>> 8c1c5124
+
         else:
             orientation = 'forward'
             if 'orientation' in gff_el[5]:
                 orientation = gff_el[5]['orientation']
-<<<<<<< HEAD
             if len(gff_el[5]) == 2:
                 part_list.append(Part(gff_el[1], orientation, gff_el[5]['user_parameters'], gff_el[5]['style_parameters']))
             else:
@@ -69,15 +64,6 @@
                     part_list.append(Part(gff_el[1], orientation, gff_el[5]['user_parameters'], None))
                 else:
                     part_list.append(Part(gff_el[1], orientation, None, gff_el[5]['style_parameters']))
-=======
-            if len(gff_el[5]) == 3:
-                part_list.append([gff_el[1], orientation, gff_el[5]['user_parameters'], gff_el[5]['style_parameters']])
-            else:
-                if 'user_parameters' in gff_el[5]:
-                    part_list.append([gff_el[1], orientation, gff_el[5]['user_parameters'], None])
-                else:
-                    part_list.append([gff_el[1], orientation, None, gff_el[5]['style_parameters']])
->>>>>>> 8c1c5124
 
     return part_list
 
